--- conflicted
+++ resolved
@@ -7,16 +7,13 @@
 from torchvision import datasets
 from torchvision.transforms import ToTensor
 
-<<<<<<< HEAD
-import vi
-from vi import VIModule
-from vi.predictive_distributions import CategoricalPredictiveDistribution
-from vi.utils.weight_plots import aggregate_by_variable_and_parameter, plot_weights
-=======
 from torch_bayesian import vi
 from torch_bayesian.vi import VIModule
 from torch_bayesian.vi.predictive_distributions import CategoricalPredictiveDistribution
->>>>>>> 2bcc9ca3
+from torch_bayesian.vi.utils.weight_plots import (
+    aggregate_by_variable_and_parameter,
+    plot_weights,
+)
 
 
 def torch_tutorial() -> None:
@@ -98,7 +95,7 @@
             x, y = x.to(device), y.to(device)
 
             # Compute prediction error
-            pred = model(x, samples=3)
+            pred = model(x)
             loss = loss_fn(pred, y)
 
             # Backpropagation
