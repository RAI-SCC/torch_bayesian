# Test dependencies

### Complete tests (100% self-coverage)

<<<<<<< HEAD
| directory                      | file                    | target                                 | dependency                                                                                                                         |
|--------------------------------|-------------------------|----------------------------------------|------------------------------------------------------------------------------------------------------------------------------------|
| test_utils                     | test_metaclass          | utils/post_init_metaclass              | None                                                                                                                               |
|                                | test_init               | utils/init                             | None                                                                                                                               |
|                                | test_use_norm_constants | utils/use_norm_constants               | None                                                                                                                               |
| test_priors                    | test_prior_base         | priors/base                            | test_metaclass                                                                                                                     |
|                                | test_normal_prior       | priors/normal                          | test_prior_base; test_use_norm_constants                                                                                           |
|                                | test_quiet              | priors/quiet                           | test_prior_base; test_use_norm_constants                                                                                           |
| test_variational_distributions | test_vardist_base       | variational_distributions/base         | test_metaclass                                                                                                                     |
|                                | test_normal_vardist     | variational_distributions/normal       | test_vardist_base; test_use_norm_constants                                                                                         |
|                                | test_non_bayesian       | variational_distributions/non_bayesian | test_vardist_base                                                                                                                  |
| .                              | test_base               | base                                   | test_prior_base; test_vardist_base; test_metaclass                                                                                 |
|                                | test_linear             | linear                                 | test_normal_prior; test_normal_vardist; test_base; test_non_bayesian                                                               |
|                                | test_conv               | conv                                   | test_normal_prior; test_normal_vardist; test_base                                                                                  |
|                                | test_sequential         | sequential                             | test_linear; test_base                                                                                                             |
|                                | test_transformer        | transformer                            | test_base; test_linear; test_normal_prior; test_normal_vardist; test_sequential                                                    |
|                                | test_kl_loss            | kl_loss                                | test_normal_pred; test_predictive_base                                                                                             |
|                                | test_analytical_kl_loss | analytical_kl_loss                     | test_use_norm_constants; test_priors; test_variational_distributions; test_linear; test_sequential; test_kl_loss; test_normal_pred |
| test_predictive_distributions  | test_predictive_base    | base                                   | test_meta                                                                                                                          |
|                                | test_categorical_pred   | predictive_distributions/categorical   | test_predictive_base                                                                                                               |
|                                | test_normal_pred        | predictive_distributions/normal        | test_predicitve_base; test_use_norm_constants                                                                                      |
=======
| directory                      | file                    | target                                 | dependency                                                                      |
|--------------------------------|-------------------------|----------------------------------------|---------------------------------------------------------------------------------|
| test_utils                     | test_metaclass          | utils/post_init_metaclass              | None                                                                            |
|                                | test_init               | utils/init                             | None                                                                            |
|                                | test_use_norm_constants | utils/use_norm_constants               | None                                                                            |
| test_priors                    | test_prior_base         | priors/base                            | test_metaclass                                                                  |
|                                | test_normal_prior       | priors/normal                          | test_prior_base; test_use_norm_constants                                        |
|                                | test_quiet              | priors/quiet                           | test_prior_base; test_use_norm_constants                                        |
| test_variational_distributions | test_vardist_base       | variational_distributions/base         | test_metaclass                                                                  |
|                                | test_normal_vardist     | variational_distributions/normal       | test_vardist_base; test_use_norm_constants                                      |
|                                | test_non_bayesian       | variational_distributions/non_bayesian | test_vardist_base                                                               |
|                                | test_student_t_vardist  | variational_distributions/student_t    | test_vardist_base; test_use_norm_constants                                      |
| .                              | test_base               | base                                   | test_prior_base; test_vardist_base; test_metaclass                              |
|                                | test_linear             | linear                                 | test_normal_prior; test_normal_vardist; test_base; test_non_bayesian            |
|                                | test_conv               | conv                                   | test_normal_prior; test_normal_vardist; test_base                               |
|                                | test_sequential         | sequential                             | test_linear; test_base                                                          |
|                                | test_transformer        | transformer                            | test_base; test_linear; test_normal_prior; test_normal_vardist; test_sequential |
|                                | test_kl_loss            | kl_loss                                | test_normal_pred; test_predictive_base                                          |
| predictive_distributions       | test_predictive_base    | base                                   | test_meta                                                                       |
|                                | test_categorical_pred   | predictive_distributions/categorical   | test_predictive_base                                                            |
|                                | test_normal_pred        | predictive_distributions/normal        | test_predicitve_base; test_use_norm_constants                                   |
>>>>>>> af1e23b1

### To include tests

| directory | file             | target      | dependency                                                                      |
|-----------|------------------|-------------|---------------------------------------------------------------------------------|
|           |                  |             | ?                                                                               |<|MERGE_RESOLUTION|>--- conflicted
+++ resolved
@@ -2,7 +2,6 @@
 
 ### Complete tests (100% self-coverage)
 
-<<<<<<< HEAD
 | directory                      | file                    | target                                 | dependency                                                                                                                         |
 |--------------------------------|-------------------------|----------------------------------------|------------------------------------------------------------------------------------------------------------------------------------|
 | test_utils                     | test_metaclass          | utils/post_init_metaclass              | None                                                                                                                               |
@@ -14,6 +13,7 @@
 | test_variational_distributions | test_vardist_base       | variational_distributions/base         | test_metaclass                                                                                                                     |
 |                                | test_normal_vardist     | variational_distributions/normal       | test_vardist_base; test_use_norm_constants                                                                                         |
 |                                | test_non_bayesian       | variational_distributions/non_bayesian | test_vardist_base                                                                                                                  |
+|                                | test_student_t_vardist  | variational_distributions/student_t    | test_vardist_base; test_use_norm_constants                                                                                         |
 | .                              | test_base               | base                                   | test_prior_base; test_vardist_base; test_metaclass                                                                                 |
 |                                | test_linear             | linear                                 | test_normal_prior; test_normal_vardist; test_base; test_non_bayesian                                                               |
 |                                | test_conv               | conv                                   | test_normal_prior; test_normal_vardist; test_base                                                                                  |
@@ -24,29 +24,6 @@
 | test_predictive_distributions  | test_predictive_base    | base                                   | test_meta                                                                                                                          |
 |                                | test_categorical_pred   | predictive_distributions/categorical   | test_predictive_base                                                                                                               |
 |                                | test_normal_pred        | predictive_distributions/normal        | test_predicitve_base; test_use_norm_constants                                                                                      |
-=======
-| directory                      | file                    | target                                 | dependency                                                                      |
-|--------------------------------|-------------------------|----------------------------------------|---------------------------------------------------------------------------------|
-| test_utils                     | test_metaclass          | utils/post_init_metaclass              | None                                                                            |
-|                                | test_init               | utils/init                             | None                                                                            |
-|                                | test_use_norm_constants | utils/use_norm_constants               | None                                                                            |
-| test_priors                    | test_prior_base         | priors/base                            | test_metaclass                                                                  |
-|                                | test_normal_prior       | priors/normal                          | test_prior_base; test_use_norm_constants                                        |
-|                                | test_quiet              | priors/quiet                           | test_prior_base; test_use_norm_constants                                        |
-| test_variational_distributions | test_vardist_base       | variational_distributions/base         | test_metaclass                                                                  |
-|                                | test_normal_vardist     | variational_distributions/normal       | test_vardist_base; test_use_norm_constants                                      |
-|                                | test_non_bayesian       | variational_distributions/non_bayesian | test_vardist_base                                                               |
-|                                | test_student_t_vardist  | variational_distributions/student_t    | test_vardist_base; test_use_norm_constants                                      |
-| .                              | test_base               | base                                   | test_prior_base; test_vardist_base; test_metaclass                              |
-|                                | test_linear             | linear                                 | test_normal_prior; test_normal_vardist; test_base; test_non_bayesian            |
-|                                | test_conv               | conv                                   | test_normal_prior; test_normal_vardist; test_base                               |
-|                                | test_sequential         | sequential                             | test_linear; test_base                                                          |
-|                                | test_transformer        | transformer                            | test_base; test_linear; test_normal_prior; test_normal_vardist; test_sequential |
-|                                | test_kl_loss            | kl_loss                                | test_normal_pred; test_predictive_base                                          |
-| predictive_distributions       | test_predictive_base    | base                                   | test_meta                                                                       |
-|                                | test_categorical_pred   | predictive_distributions/categorical   | test_predictive_base                                                            |
-|                                | test_normal_pred        | predictive_distributions/normal        | test_predicitve_base; test_use_norm_constants                                   |
->>>>>>> af1e23b1
 
 ### To include tests
 
